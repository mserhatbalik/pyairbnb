# Airbnb scraper in Python

## Overview
This project is an open-source tool developed in Python for extracting product information from Airbnb. It's designed to be easy to use, making it an ideal solution for developers looking for Airbnb product data.

## Features
- Extract prices, available dates, reviews, host details and others
- Full search support
- Extracts detailed product information from Airbnb
- Implemented in Python just because it's popular
- Easy to integrate with existing Python projects
- The code is optimize to work on this format: ```https://www.airbnb.com/rooms/[room_id]```

## Legacy
- This was a project first implemented on:[https://github.com/johnbalvin/pybnb](https://github.com/johnbalvin/pybnb) but was moved to [https://github.com/johnbalvin/pyairbnb](https://github.com/johnbalvin/pyairbnb)
to match the name with pip name

## Important
- With the new airbnb changes, if you want to get the price from a room url you need to specify the date range
the date range should be on the format year-month-day, if you leave the date range empty, you will get the details but not the price


### Install

```bash
$ pip install pyairbnb
```
## Examples

### Example for Searching Listings

```python
from pyairbnb.search import search_all
import json

# Define search parameters
currency = "MXN"  # Currency for the search
check_in = "2025-02-01"  # Check-in date
check_out = "2025-02-04"  # Check-out date
ne_lat = -1.03866277790021  # North-East latitude
ne_long = -77.53091734683608  # North-East longitude
sw_lat = -1.1225978433925647  # South-West latitude
sw_long = -77.59713412765507  # South-West longitude
zoom_value = 2  # Zoom level for the map

# Search listings within specified coordinates and date range
search_results = search_all(check_in, check_out, ne_lat, ne_long, sw_lat, sw_long, zoom_value, currency, "")

# Save the search results as a JSON file
with open('search_results.json', 'w', encoding='utf-8') as f:
    f.write(json.dumps(search_results))  # Convert results to JSON and write to file
```

### Retrieving Details for Listings
#### Retrieve Prices, Availability, Reviews, and Host Information

```python
from pyairbnb.details import get_details
import json

# Define listing URL and parameters
room_url = "https://www.airbnb.com/rooms/43198150"  # Listing URL
currency = "USD"  # Currency for the listing details
check_in = "2025-01-02"  # Check-in date
check_out = "2025-01-04"  # Check-out date

# Retrieve all listing details for the specified room URL and dates
data = get_details(room_url=room_url, currency=currency, check_in=check_in, check_out=check_out)

# Save the retrieved details to a JSON file
with open('details_data.json', 'w', encoding='utf-8') as f:
    f.write(json.dumps(data))  # Convert the data to JSON and save it
```

<<<<<<< HEAD
### Getting listings from user id
```Python
import pyairbnb
import json
host_id = 0
api_key = pyairbnb.get_api_key("")
listings = pyairbnb.get_listings_from_user(host_id,api_key,"")
with open('listings.json', 'w', encoding='utf-8') as f:
    f.write(json.dumps(listings))
```

### Getting experience from user id
```Python
import pyairbnb
import json
check_in = "2025-04-10"
check_out = "2025-04-12"
api_key = pyairbnb.get_api_key("")
experiences = pyairbnb.search_experience("Estados Unidos",check_in,check_out,"EUR",api_key,"")
with open('experiences.json', 'w', encoding='utf-8') as f:
    f.write(json.dumps(experiences))
```

### Getting available/unavailable, along with metadata
```Python
import pyairbnb
=======
#### Retrieve Details Without Price
If pricing data is not needed, you can omit the date range.

```python
from pyairbnb.details import get_details
>>>>>>> fd67bf04
import json

# Define listing URL and parameters
room_url = "https://www.airbnb.com/rooms/1029961446117217643"  # Listing URL
currency = "USD"  # Currency for the listing details

# Retrieve listing details without including the price information (no check-in/check-out dates)
data = get_details(room_url=room_url, currency=currency)

# Save the retrieved details to a JSON file
with open('details_data.json', 'w', encoding='utf-8') as f:
    f.write(json.dumps(data))  # Convert the data to JSON and save it
```

#### Retrieve Details Using Room ID with Proxy
You can also use `get_details` with a room ID and an optional proxy.

```python
from pyairbnb.details import get_details
from urllib.parse import urlparse
import json

# Define listing parameters
room_id = 18039593  # Listing room ID
currency = "MXN"  # Currency for the listing details
proxy_url = "[your_proxy_url]"  # Proxy URL (if needed)

# Retrieve listing details by room ID with a proxy
data = get_details(room_id=room_id, currency=currency, proxy_url=proxy_url)

# Save the retrieved details to a JSON file
with open('details_data.json', 'w', encoding='utf-8') as f:
    f.write(json.dumps(data))  # Convert the data to JSON and save it
```

### Retrieve Reviews for a Listing
Use `get_reviews` to extract reviews and metadata for a specific listing.

```python
from pyairbnb.reviews import get_reviews
import json

# Define listing URL and proxy URL
room_url = "https://www.airbnb.com/rooms/30931885"  # Listing URL
proxy_url = "[your_proxy_url]"  # Proxy URL (if needed)

# Retrieve reviews for the specified listing
reviews_data = get_reviews(room_url, proxy_url)

# Save the reviews data to a JSON file
with open('reviews.json', 'w', encoding='utf-8') as f:
    f.write(json.dumps(reviews_data["reviews"]))  # Extract reviews and save them to a file
```

### Retrieve Availability for a Listing
The `get_calendar` function provides availability information for specified listings.

```python
from pyairbnb.calendar import get_calendar
import json

# Define listing parameters
room_id = "44590727"  # Listing room ID
proxy_url = "[your_proxy_url]"  # Proxy URL (if needed)

# Retrieve availability for the specified listing
calendar_data = get_calendar(room_id, "", proxy_url)

# Save the calendar data (availability) to a JSON file
with open('calendar.json', 'w', encoding='utf-8') as f:
    f.write(json.dumps(calendar_data["calendar"]))  # Extract calendar data and save it to a file
```<|MERGE_RESOLUTION|>--- conflicted
+++ resolved
@@ -57,22 +57,12 @@
 ```python
 from pyairbnb.details import get_details
 import json
-
-# Define listing URL and parameters
-room_url = "https://www.airbnb.com/rooms/43198150"  # Listing URL
-currency = "USD"  # Currency for the listing details
-check_in = "2025-01-02"  # Check-in date
-check_out = "2025-01-04"  # Check-out date
-
-# Retrieve all listing details for the specified room URL and dates
-data = get_details(room_url=room_url, currency=currency, check_in=check_in, check_out=check_out)
-
-# Save the retrieved details to a JSON file
-with open('details_data.json', 'w', encoding='utf-8') as f:
-    f.write(json.dumps(data))  # Convert the data to JSON and save it
+room_url="https://www.airbnb.com/rooms/30931885"
+data = pyairbnb.get_reviews(room_url,"")
+with open('reviews.json', 'w', encoding='utf-8') as f:
+    f.write(json.dumps(data["reviews"]))
 ```
 
-<<<<<<< HEAD
 ### Getting listings from user id
 ```Python
 import pyairbnb
@@ -99,13 +89,6 @@
 ### Getting available/unavailable, along with metadata
 ```Python
 import pyairbnb
-=======
-#### Retrieve Details Without Price
-If pricing data is not needed, you can omit the date range.
-
-```python
-from pyairbnb.details import get_details
->>>>>>> fd67bf04
 import json
 
 # Define listing URL and parameters
